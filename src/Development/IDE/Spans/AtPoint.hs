-- Copyright (c) 2019 The DAML Authors. All rights reserved.
-- SPDX-License-Identifier: Apache-2.0

-- | Gives information about symbols at a given point in DAML files.
-- These are all pure functions that should execute quickly.
module Development.IDE.Spans.AtPoint (
    atPoint
  , gotoDefinition
  , gotoTypeDefinition
  , documentHighlight
<<<<<<< HEAD
  , referencesAtPoint
  , showName
  , defRowToSymbolInfo
=======
>>>>>>> 114269c6
  ) where

import           Development.IDE.GHC.Error
import Development.IDE.GHC.Orphans()
import Development.IDE.Types.Location
import           Language.Haskell.LSP.Types

-- DAML compiler and infrastructure
import Development.IDE.GHC.Compat
import Development.IDE.Types.Options
import Development.IDE.Spans.Common

-- GHC API imports
import DynFlags
import FastString
import Name
import Outputable hiding ((<>))
import SrcLoc
<<<<<<< HEAD
import Module
=======
>>>>>>> 114269c6

import Control.Monad.Extra
import Control.Monad.Trans.Maybe
import Control.Monad.Trans.Class
import Control.Monad.IO.Class
import           Data.Maybe
import           Data.List
import qualified Data.Text as T
import qualified Data.Map as M
import qualified Data.Array as A

<<<<<<< HEAD
import System.IO.Unsafe


import IfaceType
import Data.Either
import Data.List.Extra (dropEnd)

import HieDb (HieDb, search,RefRow(..), findDef, DefRow(..), Res, (:.)(..),ModuleInfo(..), dynFlagsForPrinting)

type LookupModule m = ModuleName -> UnitId -> Bool -> MaybeT m Uri

rowToLoc :: Monad m => LookupModule m -> Res RefRow -> m (Maybe Location)
rowToLoc lookupModule (row:.info) = do
  mfile <- case modInfoSrcFile info of
    Just f -> pure $ Just $ toUri f
    Nothing -> runMaybeT $ lookupModule (modInfoName info) (modInfoUnit info) (modInfoIsBoot info)
  pure $ flip Location range <$> mfile
  where
    range = Range start end
    start = Position (refSLine row - 1) (refSCol row -1)
    end = Position (refELine row - 1) (refECol row -1)

referencesAtPoint
  :: MonadIO m
  => HieDb
  -> LookupModule m
  -> HieFile
  -> RefMap
  -> Position
  -> MaybeT m [Location]
referencesAtPoint hiedb lookupModule hf rf pos = do
  let names = concat $ pointCommand hf pos (rights . M.keys . nodeIdentifiers . nodeInfo)
  locs <- forM names $ \name ->
    case nameModule_maybe name of
      Nothing ->
        pure $ maybe [] (map $ srcSpanToLocation . RealSrcSpan . fst) $ M.lookup (Right name) rf
      Just mod -> do
         rows <- liftIO $ search hiedb (nameOccName name) (Just $ moduleName mod) (Just $ moduleUnitId mod)
         lift $ mapMaybeM (rowToLoc lookupModule) rows
  pure $ concat locs
=======

import IfaceType
import Data.Either
>>>>>>> 114269c6

documentHighlight
  :: Monad m
  => HieFile
  -> RefMap
  -> Position
  -> MaybeT m [DocumentHighlight]
<<<<<<< HEAD
documentHighlight hf rf pos = pure highlights
=======
documentHighlight hf rf pos = MaybeT $ pure (Just highlights)
>>>>>>> 114269c6
  where
    ns = concat $ pointCommand hf pos (rights . M.keys . nodeIdentifiers . nodeInfo)
    highlights = do
      n <- ns
      ref <- maybe [] id (M.lookup (Right n) rf)
      pure $ makeHighlight ref
    makeHighlight (sp,dets) =
      DocumentHighlight (realSrcSpanToRange sp) (Just $ highlightType $ identInfo dets)
    highlightType s =
      if any (isJust . getScopeFromContext) s
        then HkWrite
        else HkRead

gotoTypeDefinition
  :: MonadIO m
<<<<<<< HEAD
  => HieDb
  -> LookupModule m
  -> IdeOptions
  -> HieFile
  -> Position
  -> MaybeT m [Location]
gotoTypeDefinition hiedb lookupModule ideOpts srcSpans pos
  = lift $ typeLocationsAtPoint hiedb lookupModule ideOpts pos srcSpans
=======
  => (Module -> MaybeT m (HieFile, FilePath))
  -> IdeOptions
  -> HieFile
  -> Position
  -> MaybeT m Location
gotoTypeDefinition getHieFile ideOpts srcSpans pos
  = MaybeT (listToMaybe <$> typeLocationsAtPoint getHieFile ideOpts pos srcSpans)
>>>>>>> 114269c6

-- | Locate the definition of the name at a given position.
gotoDefinition
  :: MonadIO m
<<<<<<< HEAD
  => HieDb
  -> LookupModule m
  -> IdeOptions
  -> HieFile
  -> Position
  -> MaybeT m [Location]
gotoDefinition hiedb lookupModule ideOpts srcSpans pos =
  lift $ locationsAtPoint hiedb lookupModule ideOpts pos srcSpans
=======
  => (Module -> MaybeT m (HieFile, FilePath))
  -> IdeOptions
  -> HieFile
  -> Position
  -> MaybeT m Location
gotoDefinition getHieFile ideOpts srcSpans pos =
  MaybeT (listToMaybe <$> locationsAtPoint getHieFile ideOpts pos srcSpans)
>>>>>>> 114269c6

-- | Synopsis for the name at a given position.
atPoint
  :: IdeOptions
  -> HieFile
  -> DocMap
  -> Position
  -> Maybe (Maybe Range, [T.Text])
atPoint IdeOptions{} hf dm pos = listToMaybe $ pointCommand hf pos hoverInfo
  where
    -- Hover info for values/data
    hoverInfo ast =
<<<<<<< HEAD
      (Just range, prettyNames ++ pTypes)
      where
        pTypes
          | length names == 1 = dropEnd 1 $ map wrapHaskell prettyTypes
          | otherwise = map wrapHaskell prettyTypes

=======
      (Just range, prettyNames ++ map wrapHaskell prettyTypes)
      where
>>>>>>> 114269c6
        range = realSrcSpanToRange $ nodeSpan ast

        wrapHaskell x = "\n```haskell\n"<>x<>"\n```\n"
        info = nodeInfo ast
        names = M.assocs $ nodeIdentifiers info
        types = nodeType info

        prettyNames :: [T.Text]
        prettyNames = map prettyName names
        prettyName (Right n, dets) = T.unlines $
          wrapHaskell (showName n <> maybe "" (" :: " <> ) (prettyType <$> identType dets))
          : definedAt n
          : concat (maybeToList (spanDocToMarkdown <$> M.lookup n dm))
        prettyName (Left m,_) = showName m

        prettyTypes = map (("_ :: "<>) . prettyType) types
        prettyType t = showName $ hieTypeToIface $ recoverFullType t arr

        definedAt name = "*Defined " <> T.pack (showSDocUnsafe $ pprNameDefnLoc name) <> "*"

        arr = hie_types hf

typeLocationsAtPoint
  :: forall m
   . MonadIO m
<<<<<<< HEAD
  => HieDb
  -> LookupModule m
=======
  => (Module -> MaybeT m (HieFile, FilePath))
>>>>>>> 114269c6
  -> IdeOptions
  -> Position
  -> HieFile
  -> m [Location]
<<<<<<< HEAD
typeLocationsAtPoint hiedb lookupModule _ideOptions pos ast =
=======
typeLocationsAtPoint getHieFile _ideOptions pos ast =
>>>>>>> 114269c6
  let ts = concat $ pointCommand ast pos (nodeType . nodeInfo)
      arr = hie_types ast
      its = map (arr A.!) ts
      ns = flip mapMaybe its $ \case
        HTyConApp tc _ -> Just $ ifaceTyConName tc
        HTyVarTy n -> Just n
        _ -> Nothing
<<<<<<< HEAD
    in concatMapM (fmap (maybe [] id) . nameToLocation hiedb lookupModule) ns
=======
    in mapMaybeM (nameToLocation getHieFile) ns
>>>>>>> 114269c6

locationsAtPoint
  :: forall m
   . MonadIO m
<<<<<<< HEAD
  => HieDb
  -> LookupModule m
=======
  => (Module -> MaybeT m (HieFile, FilePath))
>>>>>>> 114269c6
  -> IdeOptions
  -> Position
  -> HieFile
  -> m [Location]
<<<<<<< HEAD
locationsAtPoint hiedb lookupModule _ideOptions pos ast =
  let ns = concat $ pointCommand ast pos (rights . M.keys . nodeIdentifiers . nodeInfo)
    in concatMapM (fmap (maybe [] id) . nameToLocation hiedb lookupModule) ns

-- | Given a 'Name' attempt to find the location where it is defined.
nameToLocation :: MonadIO m => HieDb -> LookupModule m -> Name -> m (Maybe [Location])
nameToLocation hiedb lookupModule name = runMaybeT $
  case nameSrcSpan name of
    sp@(RealSrcSpan _) -> MaybeT $ pure $ fmap pure $ srcSpanToLocationMaybe sp
    sp@(UnhelpfulSpan _) -> do
      guard (sp /= wiredInSrcSpan)
      -- This case usually arises when the definition is in an external package.
      -- In this case the interface files contain garbage source spans
      -- so we instead read the .hie files to get useful source spans.
      mod <- MaybeT $ return $ nameModule_maybe name
      erow <- liftIO $ findDef hiedb (nameOccName name) (Just $ moduleName mod) (Just $ moduleUnitId mod)
      case erow of
        [] -> MaybeT $ pure Nothing
        xs -> lift $ mapMaybeM (runMaybeT . defRowToLocation lookupModule) xs

defRowToLocation :: Monad m => LookupModule m -> Res DefRow -> MaybeT m Location
defRowToLocation lookupModule (row:.info) = do
  let start = Position (defSLine row - 1) (defSCol row - 1)
      end   = Position (defELine row - 1) (defECol row - 1)
      range = Range start end
  file <- case modInfoSrcFile info of
    Just src -> pure $ toUri src
    Nothing -> lookupModule (modInfoName info) (modInfoUnit info) (modInfoIsBoot info)
  pure $ Location file range

toUri :: FilePath -> Uri
toUri = fromNormalizedUri . filePathToUri' . toNormalizedFilePath'

defRowToSymbolInfo :: Res DefRow -> SymbolInformation
defRowToSymbolInfo (DefRow{..}:._)
  = SymbolInformation (showName defNameOcc) kind Nothing loc Nothing
  where
    kind
      | isVarOcc defNameOcc = SkVariable
      | isDataOcc defNameOcc = SkConstructor
      | isTcOcc defNameOcc = SkStruct
      | otherwise = SkUnknown 1
    loc   = Location file range
    file  = fromNormalizedUri . filePathToUri' . toNormalizedFilePath' $ defFile
    range = Range start end
    start = Position (defSLine - 1) (defSCol - 1)
    end   = Position (defELine - 1) (defECol - 1)
=======
locationsAtPoint getHieFile _ideOptions pos ast =
  let ns = concat $ pointCommand ast pos (rights . M.keys . nodeIdentifiers . nodeInfo)
    in mapMaybeM (nameToLocation getHieFile) ns

-- | Given a 'Name' attempt to find the location where it is defined.
nameToLocation :: Monad f => (Module -> MaybeT f (HieFile, String)) -> Name -> f (Maybe Location)
nameToLocation getHieFile name = fmap (srcSpanToLocationMaybe =<<) $
              case nameSrcSpan name of
                sp@(RealSrcSpan _) -> pure $ Just sp
                sp@(UnhelpfulSpan _) -> runMaybeT $ do
                  guard (sp /= wiredInSrcSpan)
                  -- This case usually arises when the definition is in an external package.
                  -- In this case the interface files contain garbage source spans
                  -- so we instead read the .hie files to get useful source spans.
                  mod <- MaybeT $ return $ nameModule_maybe name
                  (hieFile, srcPath) <- getHieFile mod
                  avail <- MaybeT $ pure $ find (eqName name . snd) $ hieExportNames hieFile
                  -- The location will point to the source file used during compilation.
                  -- This file might no longer exists and even if it does the path will be relative
                  -- to the compilation directory which we don’t know.
                  let span = setFileName srcPath $ fst avail
                  pure span
  where
    -- We ignore uniques and source spans and only compare the name and the module.
    eqName :: Name -> Name -> Bool
    eqName n n' = nameOccName n == nameOccName n' && nameModule_maybe n == nameModule_maybe n'
    setFileName f (RealSrcSpan span) = RealSrcSpan (span { srcSpanFile = mkFastString f })
    setFileName _ span@(UnhelpfulSpan _) = span
>>>>>>> 114269c6

pointCommand :: HieFile -> Position -> (HieAST TypeIndex -> a) -> [a]
pointCommand hf pos k =
    catMaybes $ M.elems $ flip M.mapWithKey (getAsts $ hie_asts hf) $ \fs ast ->
      case selectSmallestContaining (sp fs) ast of
        Nothing -> Nothing
        Just ast' -> Just $ k ast'
 where
   sloc fs = mkRealSrcLoc fs (line+1) (cha+1)
   sp fs = mkRealSrcSpan (sloc fs) (sloc fs)
   line = _line pos
   cha = _character pos

showName :: Outputable a => a -> T.Text
showName = showSD . ppr

showSD :: SDoc -> T.Text
showSD = T.pack . prettyprint
  where
<<<<<<< HEAD
    prettyprint x = renderWithStyle printDynFlags x style
    style = mkUserStyle printDynFlags neverQualify AllTheWay

printDynFlags :: DynFlags
printDynFlags = unsafePerformIO dynFlagsForPrinting
=======
    prettyprint x = renderWithStyle unsafeGlobalDynFlags (ppr x) style
    style = mkUserStyle unsafeGlobalDynFlags neverQualify AllTheWay
>>>>>>> 114269c6
<|MERGE_RESOLUTION|>--- conflicted
+++ resolved
@@ -8,12 +8,9 @@
   , gotoDefinition
   , gotoTypeDefinition
   , documentHighlight
-<<<<<<< HEAD
   , referencesAtPoint
   , showName
   , defRowToSymbolInfo
-=======
->>>>>>> 114269c6
   ) where
 
 import           Development.IDE.GHC.Error
@@ -32,10 +29,7 @@
 import Name
 import Outputable hiding ((<>))
 import SrcLoc
-<<<<<<< HEAD
 import Module
-=======
->>>>>>> 114269c6
 
 import Control.Monad.Extra
 import Control.Monad.Trans.Maybe
@@ -47,7 +41,6 @@
 import qualified Data.Map as M
 import qualified Data.Array as A
 
-<<<<<<< HEAD
 import System.IO.Unsafe
 
 
@@ -88,11 +81,6 @@
          rows <- liftIO $ search hiedb (nameOccName name) (Just $ moduleName mod) (Just $ moduleUnitId mod)
          lift $ mapMaybeM (rowToLoc lookupModule) rows
   pure $ concat locs
-=======
-
-import IfaceType
-import Data.Either
->>>>>>> 114269c6
 
 documentHighlight
   :: Monad m
@@ -100,11 +88,7 @@
   -> RefMap
   -> Position
   -> MaybeT m [DocumentHighlight]
-<<<<<<< HEAD
-documentHighlight hf rf pos = pure highlights
-=======
 documentHighlight hf rf pos = MaybeT $ pure (Just highlights)
->>>>>>> 114269c6
   where
     ns = concat $ pointCommand hf pos (rights . M.keys . nodeIdentifiers . nodeInfo)
     highlights = do
@@ -120,7 +104,6 @@
 
 gotoTypeDefinition
   :: MonadIO m
-<<<<<<< HEAD
   => HieDb
   -> LookupModule m
   -> IdeOptions
@@ -129,20 +112,10 @@
   -> MaybeT m [Location]
 gotoTypeDefinition hiedb lookupModule ideOpts srcSpans pos
   = lift $ typeLocationsAtPoint hiedb lookupModule ideOpts pos srcSpans
-=======
-  => (Module -> MaybeT m (HieFile, FilePath))
-  -> IdeOptions
-  -> HieFile
-  -> Position
-  -> MaybeT m Location
-gotoTypeDefinition getHieFile ideOpts srcSpans pos
-  = MaybeT (listToMaybe <$> typeLocationsAtPoint getHieFile ideOpts pos srcSpans)
->>>>>>> 114269c6
 
 -- | Locate the definition of the name at a given position.
 gotoDefinition
   :: MonadIO m
-<<<<<<< HEAD
   => HieDb
   -> LookupModule m
   -> IdeOptions
@@ -151,15 +124,6 @@
   -> MaybeT m [Location]
 gotoDefinition hiedb lookupModule ideOpts srcSpans pos =
   lift $ locationsAtPoint hiedb lookupModule ideOpts pos srcSpans
-=======
-  => (Module -> MaybeT m (HieFile, FilePath))
-  -> IdeOptions
-  -> HieFile
-  -> Position
-  -> MaybeT m Location
-gotoDefinition getHieFile ideOpts srcSpans pos =
-  MaybeT (listToMaybe <$> locationsAtPoint getHieFile ideOpts pos srcSpans)
->>>>>>> 114269c6
 
 -- | Synopsis for the name at a given position.
 atPoint
@@ -172,17 +136,12 @@
   where
     -- Hover info for values/data
     hoverInfo ast =
-<<<<<<< HEAD
       (Just range, prettyNames ++ pTypes)
       where
         pTypes
           | length names == 1 = dropEnd 1 $ map wrapHaskell prettyTypes
           | otherwise = map wrapHaskell prettyTypes
 
-=======
-      (Just range, prettyNames ++ map wrapHaskell prettyTypes)
-      where
->>>>>>> 114269c6
         range = realSrcSpanToRange $ nodeSpan ast
 
         wrapHaskell x = "\n```haskell\n"<>x<>"\n```\n"
@@ -208,21 +167,13 @@
 typeLocationsAtPoint
   :: forall m
    . MonadIO m
-<<<<<<< HEAD
-  => HieDb
-  -> LookupModule m
-=======
-  => (Module -> MaybeT m (HieFile, FilePath))
->>>>>>> 114269c6
+  => HieDb
+  -> LookupModule m
   -> IdeOptions
   -> Position
   -> HieFile
   -> m [Location]
-<<<<<<< HEAD
 typeLocationsAtPoint hiedb lookupModule _ideOptions pos ast =
-=======
-typeLocationsAtPoint getHieFile _ideOptions pos ast =
->>>>>>> 114269c6
   let ts = concat $ pointCommand ast pos (nodeType . nodeInfo)
       arr = hie_types ast
       its = map (arr A.!) ts
@@ -230,26 +181,17 @@
         HTyConApp tc _ -> Just $ ifaceTyConName tc
         HTyVarTy n -> Just n
         _ -> Nothing
-<<<<<<< HEAD
     in concatMapM (fmap (maybe [] id) . nameToLocation hiedb lookupModule) ns
-=======
-    in mapMaybeM (nameToLocation getHieFile) ns
->>>>>>> 114269c6
 
 locationsAtPoint
   :: forall m
    . MonadIO m
-<<<<<<< HEAD
-  => HieDb
-  -> LookupModule m
-=======
-  => (Module -> MaybeT m (HieFile, FilePath))
->>>>>>> 114269c6
+  => HieDb
+  -> LookupModule m
   -> IdeOptions
   -> Position
   -> HieFile
   -> m [Location]
-<<<<<<< HEAD
 locationsAtPoint hiedb lookupModule _ideOptions pos ast =
   let ns = concat $ pointCommand ast pos (rights . M.keys . nodeIdentifiers . nodeInfo)
     in concatMapM (fmap (maybe [] id) . nameToLocation hiedb lookupModule) ns
@@ -297,36 +239,6 @@
     range = Range start end
     start = Position (defSLine - 1) (defSCol - 1)
     end   = Position (defELine - 1) (defECol - 1)
-=======
-locationsAtPoint getHieFile _ideOptions pos ast =
-  let ns = concat $ pointCommand ast pos (rights . M.keys . nodeIdentifiers . nodeInfo)
-    in mapMaybeM (nameToLocation getHieFile) ns
-
--- | Given a 'Name' attempt to find the location where it is defined.
-nameToLocation :: Monad f => (Module -> MaybeT f (HieFile, String)) -> Name -> f (Maybe Location)
-nameToLocation getHieFile name = fmap (srcSpanToLocationMaybe =<<) $
-              case nameSrcSpan name of
-                sp@(RealSrcSpan _) -> pure $ Just sp
-                sp@(UnhelpfulSpan _) -> runMaybeT $ do
-                  guard (sp /= wiredInSrcSpan)
-                  -- This case usually arises when the definition is in an external package.
-                  -- In this case the interface files contain garbage source spans
-                  -- so we instead read the .hie files to get useful source spans.
-                  mod <- MaybeT $ return $ nameModule_maybe name
-                  (hieFile, srcPath) <- getHieFile mod
-                  avail <- MaybeT $ pure $ find (eqName name . snd) $ hieExportNames hieFile
-                  -- The location will point to the source file used during compilation.
-                  -- This file might no longer exists and even if it does the path will be relative
-                  -- to the compilation directory which we don’t know.
-                  let span = setFileName srcPath $ fst avail
-                  pure span
-  where
-    -- We ignore uniques and source spans and only compare the name and the module.
-    eqName :: Name -> Name -> Bool
-    eqName n n' = nameOccName n == nameOccName n' && nameModule_maybe n == nameModule_maybe n'
-    setFileName f (RealSrcSpan span) = RealSrcSpan (span { srcSpanFile = mkFastString f })
-    setFileName _ span@(UnhelpfulSpan _) = span
->>>>>>> 114269c6
 
 pointCommand :: HieFile -> Position -> (HieAST TypeIndex -> a) -> [a]
 pointCommand hf pos k =
@@ -346,13 +258,8 @@
 showSD :: SDoc -> T.Text
 showSD = T.pack . prettyprint
   where
-<<<<<<< HEAD
     prettyprint x = renderWithStyle printDynFlags x style
     style = mkUserStyle printDynFlags neverQualify AllTheWay
 
 printDynFlags :: DynFlags
-printDynFlags = unsafePerformIO dynFlagsForPrinting
-=======
-    prettyprint x = renderWithStyle unsafeGlobalDynFlags (ppr x) style
-    style = mkUserStyle unsafeGlobalDynFlags neverQualify AllTheWay
->>>>>>> 114269c6
+printDynFlags = unsafePerformIO dynFlagsForPrinting