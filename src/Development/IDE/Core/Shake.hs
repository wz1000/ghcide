--- conflicted
+++ resolved
@@ -48,13 +48,9 @@
     OnDiskRule(..),
 
     workerThread, delay, DelayedAction, mkDelayedAction,
-<<<<<<< HEAD
     IdeAction(..), runIdeAction, askShake, mkUpdater,
     HieWriterChan,
     addPersistentRule
-=======
-    IdeAction(..), runIdeAction, askShake, mkUpdater
->>>>>>> 114269c6
     ) where
 
 import           Development.Shake hiding (ShakeValue, doesFileExist, Info)
@@ -111,15 +107,12 @@
 import NameCache
 import UniqSupply
 import PrelInfo
-<<<<<<< HEAD
 
 import HieDb.Types
 
 import System.IO
 
 type HieWriterChan = Chan (HieDb -> IO ())
-=======
->>>>>>> 114269c6
 
 -- information we stash inside the shakeExtra field
 data ShakeExtras = ShakeExtras
@@ -142,12 +135,9 @@
     -- ^ How many rules are running for each file
     , queue :: ShakeQueue
     , ideNc :: IORef NameCache
-<<<<<<< HEAD
     , hiedb :: HieDb -- ^ Use only to read
     , hiedbChan :: HieWriterChan -- ^ use to write
     , persistentKeys :: Var (HMap.HashMap Key GetStalePersistent)
-=======
->>>>>>> 114269c6
     }
 
 type GetStalePersistent = NormalizedFilePath -> IdeAction (Maybe Dynamic)
@@ -237,7 +227,6 @@
 
 -- | Return the most recent, potentially stale, value and a PositionMapping
 -- for the version of that value.
-<<<<<<< HEAD
 lastValueIO :: IdeRule k v => ShakeExtras -> k -> NormalizedFilePath -> IO (Maybe (v, PositionMapping))
 lastValueIO s@ShakeExtras{positionMapping,persistentKeys,state} k file = do
   modifyVar state $ \hm -> do
@@ -267,22 +256,6 @@
 lastValue key file v = do
     s <- getShakeExtras
     liftIO $ lastValueIO s key file
-=======
-lastValueIO :: ShakeExtras -> NormalizedFilePath -> Value v -> IO (Maybe (v, PositionMapping))
-lastValueIO ShakeExtras{positionMapping} file v = do
-    allMappings <- liftIO $ readVar positionMapping
-    pure $ case v of
-        Succeeded ver v -> Just (v, mappingForVersion allMappings file ver)
-        Stale ver v -> Just (v, mappingForVersion allMappings file ver)
-        Failed -> Nothing
->>>>>>> 114269c6
-
--- | Return the most recent, potentially stale, value and a PositionMapping
--- for the version of that value.
-lastValue :: NormalizedFilePath -> Value v -> Action (Maybe (v, PositionMapping))
-lastValue file v = do
-    s <- getShakeExtras
-    liftIO $ lastValueIO s file v
 
 valueVersion :: Value v -> Maybe TextDocumentVersion
 valueVersion = \case
@@ -602,10 +575,7 @@
         hiddenDiagnostics <- newVar mempty
         publishedDiagnostics <- newVar mempty
         positionMapping <- newVar HMap.empty
-<<<<<<< HEAD
         persistentKeys <- newVar HMap.empty
-=======
->>>>>>> 114269c6
         let queue = shakeQueue
         pure ShakeExtras{..}
     (shakeDb, shakeClose) <-
@@ -683,11 +653,7 @@
 -- has already finished as is the case with useWithStaleFast
 delayedAction :: DelayedAction () -> IdeAction ()
 delayedAction a = do
-<<<<<<< HEAD
   sq <- queue <$> ask
-=======
-  sq <- shakeQueue <$> ask
->>>>>>> 114269c6
   void $ liftIO $ queueAction [a] sq
 
 -- | A varient of delayedAction for the Action monad
@@ -808,8 +774,10 @@
 useWithStale :: IdeRule k v
     => k -> NormalizedFilePath -> Action (v, PositionMapping)
 useWithStale key file = do
-  Just v <- head <$> usesWithStale key [file]
-  pure v
+  res <- head <$> usesWithStale key [file]
+  case res of
+    Nothing -> liftIO $ throwIO $ BadDependency (show key)
+    Just v -> return v
 
 newtype IdeAction a = IdeAction { runIdeActionT  :: (ReaderT ShakeExtras IO) a }
     deriving (MonadReader ShakeExtras, MonadIO, Functor, Applicative, Monad)
@@ -859,66 +827,6 @@
 runActionSync :: String -> IdeState -> Action a -> IO a
 runActionSync herald s act = fmap head $ join $ sequence <$> shakeRunUser s [mkDelayedAction herald herald Info act]
 
-newtype IdeAction a = IdeAction { runIdeActionT  :: (ReaderT IdeState IO) a }
-    deriving (MonadReader IdeState, MonadIO, Functor, Applicative, Monad)
-
-runIdeAction :: String -> IdeState -> IdeAction a -> IO a
-runIdeAction _herald s i = do
-    res <- runReaderT (runIdeActionT i) s
-    return res
-
-askShake :: IdeAction ShakeExtras
-askShake = shakeExtras <$> ask
-
-mkUpdater :: MaybeT IdeAction NameCacheUpdater
-mkUpdater = do
-  ref <- lift $ ideNc <$> askShake
-  pure $ NCU (upNameCache ref)
-
--- A (maybe) stale result now, and an up to date one later
-data FastResult a = FastResult { stale :: Maybe (a,PositionMapping), uptoDate :: Barrier (Maybe a)  }
-
-useWithStaleFast' :: IdeRule k v => k -> NormalizedFilePath -> IdeAction (FastResult v)
-useWithStaleFast' key file = do
-  final_res <-  do
-    -- This lookup directly looks up the key in the shake database and
-    -- returns the last value that was computed for this key without
-    -- checking freshness.
-
-    s@ShakeExtras{state} <- askShake
-    r <- liftIO $ getValues state key file
-    case r of
-      Nothing -> do
-        -- Perhaps for Hover this should return Nothing immediatey but for
-        -- completions it should block? Not for MP to decide, need AZ and
-        -- F to comment
-        return Nothing
-        --useWithStale key file
-      -- Otherwise, use the computed value even if it's out of date.
-      Just v -> do
-        liftIO $ lastValueIO s file v
-  -- Then async trigger the key to be built anyway because we want to
-  -- keep updating the value in the key.
-  --shakeRunInternal ("C:" ++ (show key)) ide [use key file]
-  b <- liftIO $ newBarrier
-  delayedAction (mkDelayedAction ("C:" ++ (show key)) (key, file) Debug (use key file >>= liftIO . signalBarrier b))
-  return (FastResult final_res b)
-
-useWithStaleFast :: IdeRule k v => k -> NormalizedFilePath -> IdeAction (Maybe (v, PositionMapping))
-useWithStaleFast key file = stale <$> useWithStaleFast' key file
-
--- MattP: Removed the distinction between runAction and runActionSync
--- as it is no longer necessary now the are no `action` rules. This is how
--- it should remain as they add a lot of overhead for hover for example if
--- you run them every time.
--- There is only one use of runAction left in the whole code base (apart from exe/Main.hs)
--- In CodeAction where we probably want to remove it.
-runAction :: String -> IdeState -> Action a -> IO a
-runAction herald ide action = runActionSync herald ide action
-
-runActionSync :: String -> IdeState -> Action a -> IO a
-runActionSync herald s act = fmap head $ join $ sequence <$> shakeRunUser s [mkDelayedAction herald herald Info act]
-
 useNoFile :: IdeRule k v => k -> Action (Maybe v)
 useNoFile key = use key emptyFilePath
 
@@ -976,25 +884,16 @@
 usesWithStale :: IdeRule k v
     => k -> [NormalizedFilePath] -> Action [Maybe (v, PositionMapping)]
 usesWithStale key files = do
-<<<<<<< HEAD
-    values <- map (\(A value _) -> value) <$> apply (map (Q . (key,)) files)
+    values <- map (\(A value) -> value) <$> apply (map (Q . (key,)) files)
     zipWithM (lastValue key) files values
-=======
-    values <- map (\(A value) -> value) <$> apply (map (Q . (key,)) files)
-    zipWithM lastValue files values
->>>>>>> 114269c6
 
 
 withProgress :: (Eq a, Hashable a) => Var (HMap.HashMap a Int) -> a -> Action b -> Action b
 withProgress var file = actionBracket (f succ) (const $ f pred) . const
-<<<<<<< HEAD
-    where f shift = modifyVar_ var $ \x -> return (HMap.alter (\x -> Just (shift (fromMaybe 0 x))) file x)
-=======
     -- This functions are deliberately eta-expanded to avoid space leaks.
     -- Do not remove the eta-expansion without profiling a session with at
     -- least 1000 modifications.
     where f shift = modifyVar_ var $ \x -> evaluate $ HMap.alter (\x -> Just $! shift (fromMaybe 0 x)) file x
->>>>>>> 114269c6
 
 
 defineEarlyCutoff
