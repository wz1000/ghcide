-- Copyright (c) 2019 The DAML Authors. All rights reserved.
-- SPDX-License-Identifier: Apache-2.0
{-# LANGUAGE CPP #-}
{-# LANGUAGE TypeFamilies #-}

module Development.IDE.Core.FileStore(
    getFileContents,
    getVirtualFile,
    setBufferModified,
    setFileModified,
    setSomethingModified,
    fileStoreRules,
    VFSHandle,
    makeVFSHandle,
    makeLSPVFSHandle
    ) where

import Development.IDE.GHC.Orphans()
import           Development.IDE.Core.Shake
import Control.Concurrent.Extra
import qualified Data.Map.Strict as Map
import Data.Maybe
import qualified Data.Text as T
import           Control.Monad.Extra
import           Development.Shake
import           Development.Shake.Classes
import           Control.Exception
import           GHC.Generics
import Data.Either.Extra
import System.IO.Error
import qualified Data.ByteString.Char8 as BS
import Development.IDE.Types.Diagnostics
import Development.IDE.Types.Location
import Development.IDE.Core.RuleTypes
import qualified Data.Rope.UTF16 as Rope
import Development.IDE.Import.DependencyInformation

#ifdef mingw32_HOST_OS
import Data.Time
import qualified System.Directory as Dir
#else
import Foreign.Ptr
import Foreign.C.String
import Foreign.C.Types
import Foreign.Marshal (alloca)
import Foreign.Storable
import qualified System.Posix.Error as Posix
#endif

import qualified Development.IDE.Types.Logger as L

import Language.Haskell.LSP.Core
import Language.Haskell.LSP.VFS

-- | haskell-lsp manages the VFS internally and automatically so we cannot use
-- the builtin VFS without spawning up an LSP server. To be able to test things
-- like `setBufferModified` we abstract over the VFS implementation.
data VFSHandle = VFSHandle
    { getVirtualFile :: NormalizedUri -> IO (Maybe VirtualFile)
        -- ^ get the contents of a virtual file
    , setVirtualFileContents :: Maybe (NormalizedUri -> Maybe T.Text -> IO ())
        -- ^ set a specific file to a value. If Nothing then we are ignoring these
        --   signals anyway so can just say something was modified
    }

instance IsIdeGlobal VFSHandle

makeVFSHandle :: IO VFSHandle
makeVFSHandle = do
    vfsVar <- newVar (1, Map.empty)
    pure VFSHandle
        { getVirtualFile = \uri -> do
              (_nextVersion, vfs) <- readVar vfsVar
              pure $ Map.lookup uri vfs
        , setVirtualFileContents = Just $ \uri content ->
              modifyVar_ vfsVar $ \(nextVersion, vfs) -> pure $ (nextVersion + 1, ) $
                  case content of
                    Nothing -> Map.delete uri vfs
                    -- The second version number is only used in persistFileVFS which we do not use so we set it to 0.
                    Just content -> Map.insert uri (VirtualFile nextVersion 0 (Rope.fromText content)) vfs
        }

makeLSPVFSHandle :: LspFuncs c -> VFSHandle
makeLSPVFSHandle lspFuncs = VFSHandle
    { getVirtualFile = getVirtualFileFunc lspFuncs
    , setVirtualFileContents = Nothing
   }


-- | Get the contents of a file, either dirty (if the buffer is modified) or Nothing to mean use from disk.
type instance RuleResult GetFileContents = (FileVersion, Maybe T.Text)

data GetFileContents = GetFileContents
    deriving (Eq, Show, Generic)
instance Hashable GetFileContents
instance NFData   GetFileContents
instance Binary   GetFileContents

getModificationTimeRule :: VFSHandle -> Rules ()
getModificationTimeRule vfs =
    defineEarlyCutoff $ \GetModificationTime file -> do
        let file' = fromNormalizedFilePath file
        let wrap time@(l,s) = (Just $ BS.pack $ show time, ([], Just $ ModificationTime l s))
        alwaysRerun
        mbVirtual <- liftIO $ getVirtualFile vfs $ filePathToUri' file
        case mbVirtual of
            Just (virtualFileVersion -> ver) ->
                pure (Just $ BS.pack $ show ver, ([], Just $ VFSVersion ver))
            Nothing -> liftIO $ fmap wrap (getModTime file')
              `catch` \(e :: IOException) -> do
                let err | isDoesNotExistError e = "File does not exist: " ++ file'
                        | otherwise = "IO error while reading " ++ file' ++ ", " ++ displayException e
                return (Nothing, ([ideErrorText file $ T.pack err], Nothing))
  where
    -- Dir.getModificationTime is surprisingly slow since it performs
    -- a ton of conversions. Since we do not actually care about
    -- the format of the time, we can get away with something cheaper.
    -- For now, we only try to do this on Unix systems where it seems to get the
    -- time spent checking file modifications (which happens on every change)
    -- from > 0.5s to ~0.15s.
    -- We might also want to try speeding this up on Windows at some point.
    -- TODO leverage DidChangeWatchedFile lsp notifications on clients that
    -- support them, as done for GetFileExists
    getModTime :: FilePath -> IO (Int,Int)
    getModTime f =
#ifdef mingw32_HOST_OS
        do time <- Dir.getModificationTime f
           let !day = fromInteger $ toModifiedJulianDay $ utctDay time
               !dayTime = fromInteger $ diffTimeToPicoseconds $ utctDayTime time
           pure (day, dayTime)
#else
        withCString f $ \f' ->
        alloca $ \secPtr ->
        alloca $ \nsecPtr -> do
            Posix.throwErrnoPathIfMinus1Retry_ "getmodtime" f $ c_getModTime f' secPtr nsecPtr
            sec <- peek secPtr
            nsec <- peek nsecPtr
            pure (fromEnum sec, fromIntegral nsec)

-- Sadly even unix’s getFileStatus + modificationTimeHiRes is still about twice as slow
-- as doing the FFI call ourselves :(.
foreign import ccall "getmodtime" c_getModTime :: CString -> Ptr CTime -> Ptr CLong -> IO Int
#endif

getFileContentsRule :: VFSHandle -> Rules ()
getFileContentsRule vfs =
    define $ \GetFileContents file -> do
        -- need to depend on modification time to introduce a dependency with Cutoff
        time <- use_ GetModificationTime file
        res <- liftIO $ ideTryIOException file $ do
            mbVirtual <- getVirtualFile vfs $ filePathToUri' file
            pure $ Rope.toText . _text <$> mbVirtual
        case res of
            Left err -> return ([err], Nothing)
            Right contents -> return ([], Just (time, contents))

ideTryIOException :: NormalizedFilePath -> IO a -> IO (Either FileDiagnostic a)
ideTryIOException fp act =
  mapLeft
      (\(e :: IOException) -> ideErrorText fp $ T.pack $ show e)
      <$> try act


getFileContents :: NormalizedFilePath -> Action (FileVersion, Maybe T.Text)
getFileContents = use_ GetFileContents

fileStoreRules :: VFSHandle -> Rules ()
fileStoreRules vfs = do
    addIdeGlobal vfs
    getModificationTimeRule vfs
    getFileContentsRule vfs


-- | Notify the compiler service that a particular file has been modified.
--   Use 'Nothing' to say the file is no longer in the virtual file system
--   but should be sourced from disk, or 'Just' to give its new value.
setBufferModified :: IdeState -> NormalizedFilePath -> Maybe T.Text -> IO ()
setBufferModified state absFile contents = do
    VFSHandle{..} <- getIdeGlobalState state
    whenJust setVirtualFileContents $ \set ->
        set (filePathToUri' absFile) contents
    shakeRunInternalKill state []

-- | Note that some buffer for a specific file has been modified but not
-- with what changes.
setFileModified :: IdeState
                -> Bool -- True indicates that we should also attempt to recompile
                        -- modules which depended on this file. Currently
                        -- it is true when saving but not on normal
                        -- document modification events
                -> NormalizedFilePath
                -> IO ()
setFileModified state prop nfp = do
    VFSHandle{..} <- getIdeGlobalState state
    when (isJust setVirtualFileContents) $
        fail "setSomethingModified can't be called on this type of VFSHandle"
<<<<<<< HEAD
    shakeRunInternalKill "FileStoreTC" state
      ([void (use GetHieFile nfp)]
        ++ [typecheckParents nfp | prop])
=======
    let da = mkDelayedAction "FileStoreTC" (TypeCheck, nfp) L.Info (void $ use TypeCheck nfp)
        parents = mkDelayedAction "ParentTC" ("Parents" :: String, nfp) L.Debug (typecheckParents nfp)
    shakeRunInternalKill state
      ([da] ++ [parents | prop])
>>>>>>> b4c36193

typecheckParents :: NormalizedFilePath -> Action ()
typecheckParents nfp = do
    revs <- reverseDependencies nfp <$> useNoFile_ GetModuleGraph
    liftIO $ print (length revs)
    void $ uses GetModIface revs

-- | Note that some buffer somewhere has been modified, but don't say what.
--   Only valid if the virtual file system was initialised by LSP, as that
--   independently tracks which files are modified.
setSomethingModified :: IdeState -> IO ()
setSomethingModified state = do
    VFSHandle{..} <- getIdeGlobalState state
    when (isJust setVirtualFileContents) $
        fail "setSomethingModified can't be called on this type of VFSHandle"
    shakeRunInternalKill state []<|MERGE_RESOLUTION|>--- conflicted
+++ resolved
@@ -194,16 +194,10 @@
     VFSHandle{..} <- getIdeGlobalState state
     when (isJust setVirtualFileContents) $
         fail "setSomethingModified can't be called on this type of VFSHandle"
-<<<<<<< HEAD
-    shakeRunInternalKill "FileStoreTC" state
-      ([void (use GetHieFile nfp)]
-        ++ [typecheckParents nfp | prop])
-=======
-    let da = mkDelayedAction "FileStoreTC" (TypeCheck, nfp) L.Info (void $ use TypeCheck nfp)
+    let da = mkDelayedAction "FileStoreTC" (GetHieFile, nfp) L.Info (void $ use GetHieFile nfp)
         parents = mkDelayedAction "ParentTC" ("Parents" :: String, nfp) L.Debug (typecheckParents nfp)
     shakeRunInternalKill state
       ([da] ++ [parents | prop])
->>>>>>> b4c36193
 
 typecheckParents :: NormalizedFilePath -> Action ()
 typecheckParents nfp = do
