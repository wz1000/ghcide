--- conflicted
+++ resolved
@@ -83,11 +83,7 @@
 type instance RuleResult TypeCheck = TcModuleResult
 
 -- | Information about what spans occur where, requires TypeCheck
-<<<<<<< HEAD
 type instance RuleResult GetHieFile = (HieFile, PRefMap)
-=======
-type instance RuleResult GetHieFile = HieFile
->>>>>>> 114269c6
 
 newtype PRefMap = PRefMap {getRefMap :: RefMap}
 instance NFData PRefMap where
@@ -96,11 +92,6 @@
 instance Show PRefMap where
     show = const "refmap"
 
-<<<<<<< HEAD
-=======
-type instance RuleResult GetRefMap = PRefMap
-
->>>>>>> 114269c6
 newtype PDocMap = PDocMap {getDocMap :: DocMap}
 instance NFData PDocMap where
     rnf = rwhnf
@@ -182,7 +173,6 @@
 instance Binary   TypeCheck
 
 data GetHieFile = GetHieFile
-<<<<<<< HEAD
     deriving (Eq, Show, Typeable, Generic)
 instance Hashable GetHieFile
 instance NFData   GetHieFile
@@ -190,22 +180,6 @@
 
 data GetDocMap = GetDocMap
     deriving (Eq, Show, Typeable, Generic)
-=======
-    deriving (Eq, Show, Typeable, Generic)
-instance Hashable GetHieFile
-instance NFData   GetHieFile
-instance Binary   GetHieFile
-
-data GetRefMap = GetRefMap
-    deriving (Eq, Show, Typeable, Generic)
-instance Hashable GetRefMap
-instance NFData   GetRefMap
-instance Binary   GetRefMap
-
-data GetDocMap = GetDocMap
-    deriving (Eq, Show, Typeable, Generic)
->>>>>>> 114269c6
-
 instance Hashable GetDocMap
 instance NFData   GetDocMap
 instance Binary   GetDocMap
