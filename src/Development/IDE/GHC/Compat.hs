-- Copyright (c) 2019 The DAML Authors. All rights reserved.
-- SPDX-License-Identifier: Apache-2.0

{-# LANGUAGE CPP #-}
{-# LANGUAGE PatternSynonyms #-}
#include "ghc-api-version.h"

-- | Attempt at hiding the GHC version differences we can.
module Development.IDE.GHC.Compat(
    getHeaderImports,
    HieFileResult(..),
    HieFile(..),
    NameCacheUpdater(..),
    RefMap,
    hieExportNames,
    mkHieFile,
    writeHieFile,
    readHieFile,
    supportsHieFiles,
    setDefaultHieDir,
    dontWriteHieFiles,
#if !MIN_GHC_API_VERSION(8,8,0)
    ml_hie_file,
#endif
    hPutStringBuffer,
    includePathsGlobal,
    includePathsQuote,
    addIncludePathsQuote,
    getModuleHash,
    getPackageName,
    pattern DerivD,
    pattern ForD,
    pattern InstD,
    pattern TyClD,
    pattern ValD,
    pattern ClassOpSig,
    pattern IEThingAll,
    pattern IEThingWith,
    GHC.ModLocation,
    Module.addBootSuffix,
    pattern ModLocation,
    getConArgs,

    upNameCache,

    module GHC,
#if MIN_GHC_API_VERSION(8,8,0)
    module HieTypes,
    module HieUtils,
#else
    module Development.IDE.GHC.HieTypes,
    module Development.IDE.GHC.HieUtils,
#endif
    ) where

import StringBuffer
import DynFlags
import FieldLabel
import Fingerprint (Fingerprint)
import qualified Module
import Packages
import Data.IORef
import HscTypes
import NameCache

import qualified GHC
import GHC hiding (
      ClassOpSig, DerivD, ForD, IEThingAll, IEThingWith, InstD, TyClD, ValD, ModLocation
#if MIN_GHC_API_VERSION(8,6,0)
    , getConArgs
#endif
    )
import qualified HeaderInfo as Hdr
import Avail
import ErrUtils (ErrorMessages)
import FastString (FastString)

import Development.IDE.GHC.HieAst (mkHieFile)
#if MIN_GHC_API_VERSION(8,6,0)
import Development.IDE.GHC.HieBin (readHieFile,writeHieFile,NameCacheUpdater(..),HieFileResult(..))
#endif

import Data.Map (Map)

#if MIN_GHC_API_VERSION(8,10,0)
import HscTypes (mi_mod_hash)
#endif

#if MIN_GHC_API_VERSION(8,8,0)
import HscTypes (srcErrorMessages)
import Control.Applicative ((<|>))
import Development.IDE.GHC.HieAst (mkHieFile)
import Development.IDE.GHC.HieBin
import HieUtils
import HieTypes
import IfaceEnv


import HieUtils

#else

#if MIN_GHC_API_VERSION(8,6,0)
import Development.IDE.GHC.HieTypes
import Development.IDE.GHC.HieUtils
#endif

import Control.Exception (catch)
import System.IO
import Foreign.ForeignPtr


hPutStringBuffer :: Handle -> StringBuffer -> IO ()
hPutStringBuffer hdl (StringBuffer buf len cur)
    = withForeignPtr (plusForeignPtr buf cur) $ \ptr ->
             hPutBuf hdl ptr len

#endif

upNameCache :: IORef NameCache -> (NameCache -> (NameCache, c)) -> IO c
#if !MIN_GHC_API_VERSION(8,8,0)
upNameCache ref upd_fn
  = atomicModifyIORef' ref upd_fn
#else
upNameCache = updNameCache
#endif
#if !MIN_GHC_API_VERSION(8,6,0)
includePathsGlobal, includePathsQuote :: [String] -> [String]
includePathsGlobal = id
includePathsQuote = const []
#endif


addIncludePathsQuote :: FilePath -> DynFlags -> DynFlags
#if MIN_GHC_API_VERSION(8,6,0)
addIncludePathsQuote path x = x{includePaths = f $ includePaths x}
    where f i = i{includePathsQuote = path : includePathsQuote i}
#else
addIncludePathsQuote path x = x{includePaths = path : includePaths x}
#endif

pattern DerivD :: DerivDecl p -> HsDecl p
pattern DerivD x <-
#if MIN_GHC_API_VERSION(8,6,0)
    GHC.DerivD _ x
#else
    GHC.DerivD x
#endif

pattern ForD :: ForeignDecl p -> HsDecl p
pattern ForD x <-
#if MIN_GHC_API_VERSION(8,6,0)
    GHC.ForD _ x
#else
    GHC.ForD x
#endif

pattern ValD :: HsBind p -> HsDecl p
pattern ValD x <-
#if MIN_GHC_API_VERSION(8,6,0)
    GHC.ValD _ x
#else
    GHC.ValD x
#endif

pattern InstD :: InstDecl p -> HsDecl p
pattern InstD x <-
#if MIN_GHC_API_VERSION(8,6,0)
    GHC.InstD _ x
#else
    GHC.InstD x
#endif

pattern TyClD :: TyClDecl p -> HsDecl p
pattern TyClD x <-
#if MIN_GHC_API_VERSION(8,6,0)
    GHC.TyClD _ x
#else
    GHC.TyClD x
#endif

pattern ClassOpSig :: Bool -> [Located (IdP pass)] -> LHsSigType pass -> Sig pass
pattern ClassOpSig a b c <-
#if MIN_GHC_API_VERSION(8,6,0)
    GHC.ClassOpSig _ a b c
#else
    GHC.ClassOpSig a b c
#endif

pattern IEThingWith :: LIEWrappedName (IdP pass) -> IEWildcard -> [LIEWrappedName (IdP pass)] -> [Located (FieldLbl (IdP pass))] -> IE pass
pattern IEThingWith a b c d <-
#if MIN_GHC_API_VERSION(8,6,0)
    GHC.IEThingWith _ a b c d
#else
    GHC.IEThingWith a b c d
#endif

pattern ModLocation :: Maybe FilePath -> FilePath -> FilePath -> GHC.ModLocation
pattern ModLocation a b c <-
#if MIN_GHC_API_VERSION(8,8,0)
    GHC.ModLocation a b c _ where ModLocation a b c = GHC.ModLocation a b c ""
#else
    GHC.ModLocation a b c where ModLocation a b c = GHC.ModLocation a b c
#endif

pattern IEThingAll :: LIEWrappedName (IdP pass) -> IE pass
pattern IEThingAll a <-
#if MIN_GHC_API_VERSION(8,6,0)
    GHC.IEThingAll _ a
#else
    GHC.IEThingAll a
#endif

setDefaultHieDir :: FilePath -> DynFlags -> DynFlags
setDefaultHieDir _f d =
#if MIN_GHC_API_VERSION(8,8,0)
    d { hieDir     = hieDir d <|> Just _f}
#else
    d
#endif

dontWriteHieFiles :: DynFlags -> DynFlags
dontWriteHieFiles d =
#if MIN_GHC_API_VERSION(8,8,0)
    gopt_unset d Opt_WriteHie
#else
    d
#endif

nameListFromAvails :: [AvailInfo] -> [(SrcSpan, Name)]
nameListFromAvails as =
  map (\n -> (nameSrcSpan n, n)) (concatMap availNames as)

#if !MIN_GHC_API_VERSION(8,8,0)
-- Reimplementations of functions for HIE files for GHC 8.6

ml_hie_file :: GHC.ModLocation -> FilePath
ml_hie_file ml = ml_hi_file ml ++ ".hie"
#endif

getHeaderImports
  :: DynFlags
  -> StringBuffer
  -> FilePath
  -> FilePath
  -> IO
       ( Either
           ErrorMessages
           ( [(Maybe FastString, Located ModuleName)]
           , [(Maybe FastString, Located ModuleName)]
           , Located ModuleName
           )
       )
#if MIN_GHC_API_VERSION(8,8,0)
getHeaderImports = Hdr.getImports
#else
getHeaderImports a b c d =
    catch (Right <$> Hdr.getImports a b c d)
          (return . Left . srcErrorMessages)
#endif
getModuleHash :: ModIface -> Fingerprint
#if MIN_GHC_API_VERSION(8,10,0)
getModuleHash = mi_mod_hash . mi_final_exts
#else
getModuleHash = mi_mod_hash
#endif

<<<<<<< HEAD
=======
getConArgs :: ConDecl pass -> HsConDeclDetails pass
#if MIN_GHC_API_VERSION(8,6,0)
getConArgs = GHC.getConArgs
#else
getConArgs = GHC.getConDetails
#endif

>>>>>>> 114269c6
type RefMap = Map Identifier [(Span, IdentifierDetails TypeIndex)]

supportsHieFiles :: Bool
supportsHieFiles = True

hieExportNames :: HieFile -> [(SrcSpan, Name)]
hieExportNames = nameListFromAvails . hie_exports

getPackageName :: DynFlags -> Module.InstalledUnitId -> Maybe PackageName
<<<<<<< HEAD
getPackageName dfs i = packageName <$> lookupPackage dfs (Module.DefiniteUnitId (Module.DefUnitId i))
=======
getPackageName dfs i = packageName <$> lookupPackage dfs (Module.DefiniteUnitId (Module.DefUnitId i))
>>>>>>> 114269c6
<|MERGE_RESOLUTION|>--- conflicted
+++ resolved
@@ -265,8 +265,6 @@
 getModuleHash = mi_mod_hash
 #endif
 
-<<<<<<< HEAD
-=======
 getConArgs :: ConDecl pass -> HsConDeclDetails pass
 #if MIN_GHC_API_VERSION(8,6,0)
 getConArgs = GHC.getConArgs
@@ -274,7 +272,6 @@
 getConArgs = GHC.getConDetails
 #endif
 
->>>>>>> 114269c6
 type RefMap = Map Identifier [(Span, IdentifierDetails TypeIndex)]
 
 supportsHieFiles :: Bool
@@ -284,8 +281,4 @@
 hieExportNames = nameListFromAvails . hie_exports
 
 getPackageName :: DynFlags -> Module.InstalledUnitId -> Maybe PackageName
-<<<<<<< HEAD
-getPackageName dfs i = packageName <$> lookupPackage dfs (Module.DefiniteUnitId (Module.DefUnitId i))
-=======
-getPackageName dfs i = packageName <$> lookupPackage dfs (Module.DefiniteUnitId (Module.DefUnitId i))
->>>>>>> 114269c6
+getPackageName dfs i = packageName <$> lookupPackage dfs (Module.DefiniteUnitId (Module.DefUnitId i))