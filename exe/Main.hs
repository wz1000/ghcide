--- conflicted
+++ resolved
@@ -10,10 +10,7 @@
 import Data.Time.Clock (UTCTime)
 import Linker (initDynLinker)
 import Data.IORef
-<<<<<<< HEAD
-=======
 import NameCache
->>>>>>> 114269c6
 import Packages
 import Module
 import Arguments
@@ -84,14 +81,11 @@
 import Utils
 
 import Debug.Trace
-<<<<<<< HEAD
 import NameCache
 
 import HieDb.Create
 import HieDb.Types
 import Database.SQLite.Simple
-=======
->>>>>>> 114269c6
 
 --import Rules
 --import RuleTypes
@@ -179,11 +173,7 @@
                 logLevel = if argsVerbose then minBound else Info
             debouncer <- newAsyncDebouncer
             fst <$> initialise caps (mainRule >> pluginRules plugins)
-<<<<<<< HEAD
                       getLspId event (logger logLevel) debouncer options vfs hiedb hiechan
-=======
-                      getLspId event (logger logLevel) debouncer options vfs
->>>>>>> 114269c6
     else do
         -- GHC produces messages with UTF8 in them, so make sure the terminal doesn't error
         hSetEncoding stdout utf8
@@ -206,30 +196,11 @@
         putStrLn "\nStep 3/6: Initializing the IDE"
         vfs <- makeVFSHandle
         debouncer <- newAsyncDebouncer
-<<<<<<< HEAD
         (ide, worker) <- initialise def mainRule (pure $ IdInt 0) (showEvent lock) (logger Debug) debouncer (defaultIdeOptions $ loadSession dir) vfs hiedb hiechan
-=======
-        (ide, worker) <- initialise def mainRule (pure $ IdInt 0) (showEvent lock) (logger Debug) debouncer (defaultIdeOptions $ loadSession dir) vfs
->>>>>>> 114269c6
 
         putStrLn "\nStep 4/6: Type checking the files"
         setFilesOfInterest ide $ HashSet.fromList $ map toNormalizedFilePath' files
         _ <- runActionSync "TypecheckTest" ide $ uses TypeCheck (map toNormalizedFilePath' files)
-<<<<<<< HEAD
-  --        results <- runActionSync ide $ use TypeCheck $ toNormalizedFilePath' "src/Development/IDE/Core/Rules.hs"
-=======
---        results <- runActionSync ide $ use TypeCheck $ toNormalizedFilePath' "src/Development/IDE/Core/Rules.hs"
->>>>>>> 114269c6
-        {-
-        let fp =  toNormalizedFilePath' "ghc/Main.hs"
-        results <- runActionSync "tc" ide $ use TypeCheck $ toNormalizedFilePath' "ghc/Main.hs"
-        hover1 <- duration $ runIdeAction "Hover" ide $ getAtPoint fp (Position 950 20)
-        print hover1
-        traceMarkerIO "START"
-        hover2 <- duration $ runIdeAction "Hover" ide $ getAtPoint fp (Position 950 20)
-        print hover2
-        traceMarkerIO "END"
-        -}
         cancel worker
         return ()
 
@@ -317,115 +288,6 @@
         -- e.g. see https://github.com/digital-asset/ghcide/issues/126
         res' <- traverse IO.makeAbsolute res
         return $ normalise <$> res'
-<<<<<<< HEAD
-=======
-
-    -- Create a new HscEnv from a hieYaml root and a set of options
-    -- If the hieYaml file already has an HscEnv, the new component is
-    -- combined with the components in the old HscEnv into a new HscEnv
-    -- which contains both.
-    packageSetup <- return $ \(hieYaml, cfp, opts) -> do
-        -- Parse DynFlags for the newly discovered component
-        hscEnv <- emptyHscEnv nc
-        (df, targets) <- evalGhcEnv hscEnv $ do
-                          setOptions opts (hsc_dflags hscEnv)
-        dep_info <- getDependencyInfo (componentDependencies opts)
-        -- Now lookup to see whether we are combining with an exisiting HscEnv
-        -- or making a new one. The lookup returns the HscEnv and a list of
-        -- information about other components loaded into the HscEnv
-        -- (unitId, DynFlag, Targets)
-        modifyVar hscEnvs $ \m -> do
-            -- Just deps if there's already an HscEnv
-            -- Nothing is it's the first time we are making an HscEnv
-            let oldDeps = Map.lookup hieYaml m
-            let -- Add the raw information about this component to the list
-                -- We will modify the unitId and DynFlags used for
-                -- compilation but these are the true source of
-                -- information.
-                new_deps = (thisInstalledUnitId df, df, targets, cfp, opts, dep_info) : maybe [] snd oldDeps
-                -- Get all the unit-ids for things in this component
-                inplace = map (\(a, _, _, _, _, _) -> a) new_deps
-
-            -- Note [Avoiding bad interface files]
-            new_deps' <- forM new_deps $ \(uid, df1, ts, cfp, opts, di) -> do
-                -- let (uid, (df1, _target, ts, cfp, opts, di)) = do_one componentInfo
-                -- Remove all inplace dependencies from package flags for
-                -- components in this HscEnv
-                let (df2, uids) = removeInplacePackages inplace df1
-                let prefix = show $ thisInstalledUnitId df1
-                df <- setCacheDir prefix (sort $ map show uids) opts df2
-                -- All deps, but without any packages which are also loaded
-                -- into memory
-                pure $ (uid, (df, uids, ts, cfp, opts, di))
-            -- Make a new HscEnv, we have to recompile everything from
-            -- scratch again (for now)
-            -- It's important to keep the same NameCache though for reasons
-            -- that I do not fully understand
-            print ("Making new HscEnv" ++ (show inplace))
-            hscEnv <- emptyHscEnv nc
-            newHscEnv <-
-              -- Add the options for the current component to the HscEnv
-              evalGhcEnv hscEnv $ do
-                _ <- setSessionDynFlags df
-                getSession
-            -- Modify the map so the hieYaml now maps to the newly created
-            -- HscEnv
-            -- Returns
-            --  * the new HscEnv so it can be used to modify the
-            --   FilePath -> HscEnv map
-            --  * The information for the new component which caused this cache miss
-            --  * The modified information (without -inplace flags) for
-            --   existing packages
-            pure (Map.insert hieYaml (newHscEnv, new_deps) m, (newHscEnv, head new_deps', tail new_deps'))
-
-
-    session <- return $ \(hieYaml, cfp, opts) -> do
-        (hscEnv, new, old_deps) <- packageSetup (hieYaml, cfp, opts)
-        -- TODO Handle the case where there is no hie.yaml
-        -- Make a map from unit-id to DynFlags, this is used when trying to
-        -- resolve imports.
-        let uids = map (\(iuid, (df, _uis, _targets, _cfp, _opts, _di)) -> (iuid, df)) (new : old_deps)
-
-        -- For each component, now make a new HscEnvEq which contains the
-        -- HscEnv for the hie.yaml file but the DynFlags for that component
-        --
-        -- Then look at the targets for each component and create a map
-        -- from FilePath to the HscEnv
-        let new_cache (_iuid, (df, _uis, targets, cfp, _opts, di)) =  do
-              let hscEnv' = hscEnv { hsc_dflags = df
-                                   , hsc_IC = (hsc_IC hscEnv) { ic_dflags = df } }
-
-              versionMismatch <- checkGhcVersion
-              henv <- case versionMismatch of
-                        Just mismatch -> return mismatch
-                        Nothing -> newHscEnvEq hscEnv' uids
-              let res = (([], Just henv), di)
-              print res
-
-              let is = importPaths df
-              ctargets <- concatMapM (targetToFile is  . targetId) targets
-              -- A special target for the file which caused this wonderful
-              -- component to be created.
-              let special_target = (cfp, res)
-              --pprTraceM "TARGETS" (ppr (map (text . show) ctargets))
-              let xs = map (,res) ctargets
-              return (special_target:xs, res)
-
-        -- New HscEnv for the component in question
-        (cs, res) <- new_cache new
-        -- Modified cache targets for everything else in the hie.yaml file
-        -- which now uses the same EPS and so on
-        cached_targets <- concatMapM (fmap fst . new_cache) old_deps
-        modifyVar_ fileToFlags $ \var -> do
-            pure $ Map.insert hieYaml (HM.fromList (cs ++ cached_targets)) var
-
-        return (cs, res)
-
-    lock <- newLock
-
-    -- This caches the mapping from hie.yaml + Mod.hs -> [String]
-    sessionOpts <- return $ \(hieYaml, file) -> do
->>>>>>> 114269c6
 
     -- Create a new HscEnv from a hieYaml root and a set of options
     -- If the hieYaml file already has an HscEnv, the new component is
@@ -657,182 +519,6 @@
 E.g. when you load two executables, they can not depend on each other. They
 should be filtered out, such that we dont have to re-compile everything.
 -}
-
-
-setCacheDir :: MonadIO m => String -> [String] -> ComponentOptions -> DynFlags -> m DynFlags
-setCacheDir prefix hscComponents comps dflags = do
-    cacheDir <- liftIO $ getCacheDir prefix (hscComponents ++ componentOptions comps)
-    pure $ dflags
-          & setHiDir cacheDir
-          & setDefaultHieDir cacheDir
-
-
-renderCradleError :: NormalizedFilePath -> CradleError -> FileDiagnostic
-renderCradleError nfp (CradleError _ec t) =
-  ideErrorText nfp (T.unlines (map T.pack t))
-
-
-checkDependencyInfo :: Map.Map FilePath (Maybe UTCTime) -> IO Bool
-checkDependencyInfo old_di = do
-  di <- getDependencyInfo (Map.keys old_di)
-  return (di == old_di)
-
-
-
-getDependencyInfo :: [FilePath] -> IO (Map.Map FilePath (Maybe UTCTime))
-getDependencyInfo fs = Map.fromList <$> mapM do_one fs
-
-  where
-    do_one fp = do
-      exists <- IO.doesFileExist fp
-      if exists
-        then do
-          mtime <- getModificationTime fp
-          return (fp, Just mtime)
-        else return (fp, Nothing)
-
--- This function removes all the -package flags which refer to packages we
--- are going to deal with ourselves. For example, if a executable depends
--- on a library component, then this function will remove the library flag
--- from the package flags for the executable
---
--- There are several places in GHC (for example the call to hptInstances in
--- tcRnImports) which assume that all modules in the HPT have the same unit
--- ID. Therefore we create a fake one and give them all the same unit id.
-removeInplacePackages :: [InstalledUnitId] -> DynFlags -> (DynFlags, [InstalledUnitId])
-removeInplacePackages us df = (df { packageFlags = ps
-                                  , thisInstalledUnitId = fake_uid }, uids)
-  where
-    (uids, ps) = partitionEithers (map go (packageFlags df))
-    fake_uid = toInstalledUnitId (stringToUnitId "fake_uid")
-    go p@(ExposePackage _ (UnitIdArg u) _) = if (toInstalledUnitId u `elem` us) then Left (toInstalledUnitId u) else Right p
-    go p = Right p
-
-        fm <- readVar fileToFlags
-        let mv = Map.lookup hieYaml fm
-        let v = fromMaybe HM.empty mv
-        cfp <- liftIO $ canonicalizePath file
-        case HM.lookup (toNormalizedFilePath' cfp) v of
-          Just (_, old_di) -> do
-            deps_ok <- checkDependencyInfo old_di
-            unless deps_ok $ do
-              modifyVar_ fileToFlags (const (return Map.empty))
-              -- Keep the same name cache
-              modifyVar_ hscEnvs (return . Map.adjust (\(h, _) -> (h, [])) hieYaml )
-          Nothing -> return ()
-        -- We sort so exact matches come first.
-        case HM.lookup (toNormalizedFilePath' cfp) v of
-            Just opts -> do
-                --putStrLn $ "Cached component of " <> show file
-                pure ([], fst opts)
-            Nothing-> do
-                finished_barrier <- newBarrier
-                -- fork a new thread here which won't be killed by shake
-                -- throwing an async exception
-                void $ forkIO $ do
-                  putStrLn $ "Consulting the cradle for " <> show file
-                  cradle <- maybe (loadImplicitCradle $ addTrailingPathSeparator dir) loadCradle hieYaml
-                  eopts <- cradleToSessionOpts cradle cfp
-                  print eopts
-                  case eopts of
-                    Right opts -> do
-                      (cs, res) <- session (hieYaml, toNormalizedFilePath' cfp, opts)
-                      signalBarrier finished_barrier (cs, fst res)
-                    Left err -> do
-                      dep_info <- getDependencyInfo ([fp | Just fp <- [hieYaml]])
-                      let ncfp = toNormalizedFilePath' cfp
-                      let res = (map (renderCradleError ncfp) err, Nothing)
-                      modifyVar_ fileToFlags $ \var -> do
-                        pure $ Map.insertWith HM.union hieYaml (HM.singleton ncfp (res, dep_info)) var
-                      signalBarrier finished_barrier ([(ncfp, (res, dep_info) )], res)
-                waitBarrier finished_barrier
-
-    dummyAs <- async $ return (error "Uninitialised")
-    runningCradle <- newIORef dummyAs
-    -- The main function which gets options for a file. We only want one of these running
-    -- at a time.
-    let getOptions file = do
-            hieYaml <- cradleLoc file
-            sessionOpts (hieYaml, file)
-    -- The lock is on the `runningCradle` resource
-    return $ \file -> do
-      (cs, opts) <-
-        liftIO $ withLock lock $ do
-          as <- readIORef runningCradle
-          finished <- poll as
-          case finished of
-              Just {} -> do
-                  as <- async $ getOptions file
-                  writeIORef runningCradle as
-                  wait as
-              -- If it's not finished then wait and then get options, this could of course be killed still
-              Nothing -> do
-                  _ <- wait as
-                  getOptions file
-      let cfps = map fst cs
-      -- Delayed to avoid recursion and only run if something changed.
-      unless (null cs) (
-        delay "InitialLoad" ("InitialLoad" :: String, cfps) (void $ do
-          cfps' <- liftIO $ filterM (IO.doesFileExist . fromNormalizedFilePath) cfps
-          mmt <- uses GetModificationTime cfps'
-          let cs_exist = catMaybes (zipWith (<$) cfps' mmt)
-          uses GetModIface cs_exist))
-      return opts
-
-
-{- Note [Avoiding bad interface files]
-~~~~~~~~~~~~~~~~~~~~~~~~~~~~~~~~~~~~~~
-Originally, we set the cache directory for the various components once
-on the first occurrence of the component.
-This works fine if these components have no references to each other,
-but you have components that depend on each other, the interface files are
-updated for each component.
-After restarting the session and only opening the component that depended
-on the other, suddenly the interface files of this component are stale.
-However, from the point of view of `ghcide`, they do not look stale,
-thus, not regenerated and the IDE shows weird errors such as:
-```
-typecheckIface
-Declaration for Rep_ClientRunFlags
-Axiom branches Rep_ClientRunFlags:
-  Failed to load interface for ‘Distribution.Simple.Flag’
-  Use -v to see a list of the files searched for.
-```
-and
-```
-expectJust checkFamInstConsistency
-CallStack (from HasCallStack):
-  error, called at compiler\\utils\\Maybes.hs:55:27 in ghc:Maybes
-  expectJust, called at compiler\\typecheck\\FamInst.hs:461:30 in ghc:FamInst
-```
-
-To mitigate this, we set the cache directory for each component dependent
-on the components of the current `HscEnv`, additionally to the component options
-of the respective components.
-Assume two components, c1, c2, where c2 depends on c1, and the options of the
-respective components are co1, co2.
-If we want to load component c2, followed by c1, we set the cache directory for
-each component in this way:
-
-  * Load component c2
-    * (Cache Directory State)
-        - name of c2 + co2
-  * Load component c1
-    * (Cache Directory State)
-        - name of c2 + name of c1 + co2
-        - name of c2 + name of c1 + co1
-
-Overall, we created three cache directories. If we opened c1 first, then we
-create a fourth cache directory.
-This makes sure that interface files are always correctly updated.
-
-Since this causes a lot of recompilation, we only update the cache-directory,
-if the dependencies of a component have really changed.
-E.g. when you load two executables, they can not depend on each other. They
-should be filtered out, such that we dont have to re-compile everything.
--}
-
-
 setCacheDir :: MonadIO m => String -> [String] -> ComponentOptions -> DynFlags -> m DynFlags
 setCacheDir prefix hscComponents comps dflags = do
     cacheDir <- liftIO $ getCacheDir prefix (hscComponents ++ componentOptions comps)
